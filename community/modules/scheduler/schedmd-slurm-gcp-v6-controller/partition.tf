# Copyright 2023 Google LLC
#
# Licensed under the Apache License, Version 2.0 (the "License");
# you may not use this file except in compliance with the License.
# You may obtain a copy of the License at
#
#     http://www.apache.org/licenses/LICENSE-2.0
#
# Unless required by applicable law or agreed to in writing, software
# distributed under the License is distributed on an "AS IS" BASIS,
# WITHOUT WARRANTIES OR CONDITIONS OF ANY KIND, either express or implied.
# See the License for the specific language governing permissions and
# limitations under the License.

locals {
  nodeset_map_ell = { for x in var.nodeset : x.nodeset_name => x... }
  nodeset_map     = { for k, vs in local.nodeset_map_ell : k => vs[0] }

  nodeset_tpu_map_ell = { for x in var.nodeset_tpu : x.nodeset_name => x... }
  nodeset_tpu_map     = { for k, vs in local.nodeset_tpu_map_ell : k => vs[0] }

  nodeset_dyn_map_ell = { for x in var.nodeset_dyn : x.nodeset_name => x... }
  nodeset_dyn_map     = { for k, vs in local.nodeset_dyn_map_ell : k => vs[0] }
}

# NODESET
# TODO: remove dependency on slurm-gcp repo, move to local template module
module "slurm_nodeset_template" {
<<<<<<< HEAD
  source   = "github.com/GoogleCloudPlatform/slurm-gcp.git//terraform/slurm_cluster/modules/slurm_instance_template?ref=6.8.0"
=======
  source   = "github.com/GoogleCloudPlatform/slurm-gcp.git//terraform/slurm_cluster/modules/slurm_instance_template?ref=6.8.1"
>>>>>>> 1305e354
  for_each = local.nodeset_map

  project_id          = var.project_id
  slurm_cluster_name  = local.slurm_cluster_name
  slurm_instance_role = "compute"
  slurm_bucket_path   = module.slurm_files.slurm_bucket_path

  additional_disks         = each.value.additional_disks
  bandwidth_tier           = each.value.bandwidth_tier
  can_ip_forward           = each.value.can_ip_forward
  disable_smt              = each.value.disable_smt
  disk_auto_delete         = each.value.disk_auto_delete
  disk_labels              = each.value.disk_labels
  disk_size_gb             = each.value.disk_size_gb
  disk_type                = each.value.disk_type
  enable_confidential_vm   = each.value.enable_confidential_vm
  enable_oslogin           = each.value.enable_oslogin
  enable_shielded_vm       = each.value.enable_shielded_vm
  gpu                      = each.value.gpu
  labels                   = each.value.labels
  machine_type             = each.value.machine_type
  metadata                 = merge(each.value.metadata, local.universe_domain)
  min_cpu_platform         = each.value.min_cpu_platform
  name_prefix              = each.value.nodeset_name
  on_host_maintenance      = each.value.on_host_maintenance
  preemptible              = each.value.preemptible
  spot                     = each.value.spot
  termination_action       = each.value.termination_action
  service_account          = each.value.service_account
  shielded_instance_config = each.value.shielded_instance_config
  source_image_family      = each.value.source_image_family
  source_image_project     = each.value.source_image_project
  source_image             = each.value.source_image
  subnetwork               = each.value.subnetwork_self_link
  additional_networks      = each.value.additional_networks
  access_config            = each.value.access_config
  tags                     = concat([local.slurm_cluster_name], each.value.tags)
}

module "nodeset_cleanup" {
  source   = "./modules/cleanup_compute"
  for_each = local.nodeset_map

  nodeset                = each.value
  project_id             = var.project_id
  slurm_cluster_name     = local.slurm_cluster_name
  enable_cleanup_compute = var.enable_cleanup_compute
  universe_domain        = var.universe_domain
  endpoint_versions      = var.endpoint_versions
  gcloud_path_override   = var.gcloud_path_override
}

locals {
  nodesets = [for name, ns in local.nodeset_map : {
    nodeset_name                   = ns.nodeset_name
    node_conf                      = ns.node_conf
    instance_template              = module.slurm_nodeset_template[ns.nodeset_name].self_link
    node_count_dynamic_max         = ns.node_count_dynamic_max
    node_count_static              = ns.node_count_static
    subnetwork                     = ns.subnetwork_self_link
    reservation_name               = ns.reservation_name
    maintenance_interval           = ns.maintenance_interval
    instance_properties_json       = ns.instance_properties_json
    enable_placement               = ns.enable_placement
    network_storage                = ns.network_storage
    zone_target_shape              = ns.zone_target_shape
    zone_policy_allow              = ns.zone_policy_allow
    zone_policy_deny               = ns.zone_policy_deny
    enable_maintenance_reservation = ns.enable_maintenance_reservation
  }]
}

# NODESET TPU
module "slurm_nodeset_tpu" {
<<<<<<< HEAD
  source   = "github.com/GoogleCloudPlatform/slurm-gcp.git//terraform/slurm_cluster/modules/slurm_nodeset_tpu?ref=6.8.0"
=======
  source   = "github.com/GoogleCloudPlatform/slurm-gcp.git//terraform/slurm_cluster/modules/slurm_nodeset_tpu?ref=6.8.1"
>>>>>>> 1305e354
  for_each = local.nodeset_tpu_map

  project_id             = var.project_id
  node_count_dynamic_max = each.value.node_count_dynamic_max
  node_count_static      = each.value.node_count_static
  nodeset_name           = each.value.nodeset_name
  zone                   = each.value.zone
  node_type              = each.value.node_type
  accelerator_config     = each.value.accelerator_config
  tf_version             = each.value.tf_version
  preemptible            = each.value.preemptible
  preserve_tpu           = each.value.preserve_tpu
  enable_public_ip       = each.value.enable_public_ip
  service_account        = each.value.service_account
  data_disks             = each.value.data_disks
  docker_image           = each.value.docker_image
  subnetwork             = each.value.subnetwork
}

module "nodeset_cleanup_tpu" {
  source   = "./modules/cleanup_tpu"
  for_each = local.nodeset_tpu_map

  nodeset = {
    nodeset_name = each.value.nodeset_name
    zone         = each.value.zone
  }

  project_id             = var.project_id
  slurm_cluster_name     = local.slurm_cluster_name
  enable_cleanup_compute = var.enable_cleanup_compute
  universe_domain        = var.universe_domain
  endpoint_versions      = var.endpoint_versions
  gcloud_path_override   = var.gcloud_path_override

  depends_on = [
    # Depend on controller network, as a best effort to avoid
    # subnetwork resourceInUseByAnotherResource error
    var.subnetwork_self_link
  ]
}<|MERGE_RESOLUTION|>--- conflicted
+++ resolved
@@ -26,11 +26,7 @@
 # NODESET
 # TODO: remove dependency on slurm-gcp repo, move to local template module
 module "slurm_nodeset_template" {
-<<<<<<< HEAD
-  source   = "github.com/GoogleCloudPlatform/slurm-gcp.git//terraform/slurm_cluster/modules/slurm_instance_template?ref=6.8.0"
-=======
   source   = "github.com/GoogleCloudPlatform/slurm-gcp.git//terraform/slurm_cluster/modules/slurm_instance_template?ref=6.8.1"
->>>>>>> 1305e354
   for_each = local.nodeset_map
 
   project_id          = var.project_id
@@ -105,11 +101,7 @@
 
 # NODESET TPU
 module "slurm_nodeset_tpu" {
-<<<<<<< HEAD
-  source   = "github.com/GoogleCloudPlatform/slurm-gcp.git//terraform/slurm_cluster/modules/slurm_nodeset_tpu?ref=6.8.0"
-=======
   source   = "github.com/GoogleCloudPlatform/slurm-gcp.git//terraform/slurm_cluster/modules/slurm_nodeset_tpu?ref=6.8.1"
->>>>>>> 1305e354
   for_each = local.nodeset_tpu_map
 
   project_id             = var.project_id
