/**
 * Copyright 2023 Google LLC
 *
 * Licensed under the Apache License, Version 2.0 (the "License");
 * you may not use this file except in compliance with the License.
 * You may obtain a copy of the License at
 *
 *      http://www.apache.org/licenses/LICENSE-2.0
 *
 * Unless required by applicable law or agreed to in writing, software
 * distributed under the License is distributed on an "AS IS" BASIS,
 * WITHOUT WARRANTIES OR CONDITIONS OF ANY KIND, either express or implied.
 * See the License for the specific language governing permissions and
 * limitations under the License.
*/

variable "project_id" {
  description = "The project ID to host the cluster in."
  type        = string
}

variable "cluster_id" {
  description = "projects/{{project}}/locations/{{location}}/clusters/{{cluster}}"
  type        = string
}

variable "zones" {
  description = "A list of zones to be used. Zones must be in region of cluster. If null, cluster zones will be inherited. Note `zones` not `zone`; does not work with `zone` deployment variable."
  type        = list(string)
  default     = null
}

variable "name" {
  description = "The name of the node pool. If left blank, will default to the machine type."
  type        = string
  default     = null
}

variable "machine_type" {
  description = "The name of a Google Compute Engine machine type."
  type        = string
  default     = "c2-standard-60"
}

variable "disk_size_gb" {
  description = "Size of disk for each node."
  type        = number
  default     = 100
}

variable "disk_type" {
  description = "Disk type for each node."
  type        = string
  default     = null
}

variable "enable_gcfs" {
  description = "Enable the Google Container Filesystem (GCFS). See [restrictions](https://registry.terraform.io/providers/hashicorp/google/latest/docs/resources/container_cluster#gcfs_config)."
  type        = bool
  default     = false
}

variable "enable_secure_boot" {
  description = "Enable secure boot for the nodes.  Keep enabled unless custom kernel modules need to be loaded. See [here](https://cloud.google.com/compute/shielded-vm/docs/shielded-vm#secure-boot) for more info."
  type        = bool
  default     = true
}

variable "guest_accelerator" {
  description = "List of the type and count of accelerator cards attached to the instance."
  type = list(object({
    type  = optional(string)
    count = optional(number, 0)
    gpu_driver_installation_config = optional(list(object({
      gpu_driver_version = string
    })))
    gpu_partition_size = optional(string)
    gpu_sharing_config = optional(list(object({
      gpu_sharing_strategy       = optional(string)
      max_shared_clients_per_gpu = optional(number)
    })))
  }))
  default = null
}

variable "image_type" {
  description = "The default image type used by NAP once a new node pool is being created. Use either COS_CONTAINERD or UBUNTU_CONTAINERD."
  type        = string
  default     = "COS_CONTAINERD"
}

variable "local_ssd_count_ephemeral_storage" {
  description = <<-EOT
  The number of local SSDs to attach to each node to back ephemeral storage.  
  Uses NVMe interfaces.  Must be supported by `machine_type`.
  When set to null, GKE decides about default value.
  [See above](#local-ssd-storage) for more info.
  EOT 
  type        = number
  default     = null
}

variable "local_ssd_count_nvme_block" {
  description = <<-EOT
  The number of local SSDs to attach to each node to back block storage.  
  Uses NVMe interfaces.  Must be supported by `machine_type`.
  When set to null, GKE decides about default value.
  [See above](#local-ssd-storage) for more info.
  
  EOT 
  type        = number
  default     = null
}

variable "autoscaling_total_min_nodes" {
  description = "Total minimum number of nodes in the NodePool."
  type        = number
  default     = 0
}

variable "autoscaling_total_max_nodes" {
  description = "Total maximum number of nodes in the NodePool."
  type        = number
  default     = 1000
}

variable "static_node_count" {
  description = "The static number of nodes in the node pool. If set, autoscaling will be disabled."
  type        = number
  default     = null
}

variable "auto_upgrade" {
  description = "Whether the nodes will be automatically upgraded."
  type        = bool
  default     = false
}

variable "threads_per_core" {
  description = <<-EOT
  Sets the number of threads per physical core. By setting threads_per_core
  to 2, Simultaneous Multithreading (SMT) is enabled extending the total number
  of virtual cores. For example, a machine of type c2-standard-60 will have 60
  virtual cores with threads_per_core equal to 2. With threads_per_core equal
  to 1 (SMT turned off), only the 30 physical cores will be available on the VM.

  The default value of \"0\" will turn off SMT for supported machine types, and
  will fall back to GCE defaults for unsupported machine types (t2d, shared-core
  instances, or instances with less than 2 vCPU).

  Disabling SMT can be more performant in many HPC workloads, therefore it is
  disabled by default where compatible.

  null = SMT configuration will use the GCE defaults for the machine type
  0 = SMT will be disabled where compatible (default)
  1 = SMT will always be disabled (will fail on incompatible machine types)
  2 = SMT will always be enabled (will fail on incompatible machine types)
  EOT
  type        = number
  default     = 0

  validation {
    condition     = var.threads_per_core == null || try(var.threads_per_core >= 0, false) && try(var.threads_per_core <= 2, false)
    error_message = "Allowed values for threads_per_core are \"null\", \"0\", \"1\", \"2\"."
  }
}

variable "spot" {
  description = "Provision VMs using discounted Spot pricing, allowing for preemption"
  type        = bool
  default     = false
}

variable "compact_placement" {
  description = "Places node pool's nodes in a closer physical proximity in order to reduce network latency between nodes."
  type        = bool
  default     = false
}

variable "service_account_email" {
  description = "Service account e-mail address to use with the node pool"
  type        = string
  default     = null
}

variable "service_account_scopes" {
  description = "Scopes to to use with the node pool."
  type        = set(string)
  default     = ["https://www.googleapis.com/auth/cloud-platform"]
}

variable "taints" {
  description = "Taints to be applied to the system node pool."
  type = list(object({
    key    = string
    value  = any
    effect = string
  }))
  default = [{
    key    = "user-workload"
    value  = true
    effect = "NO_SCHEDULE"
  }]
}

variable "labels" {
  description = "GCE resource labels to be applied to resources. Key-value pairs."
  type        = map(string)
}

variable "kubernetes_labels" {
  description = <<-EOT
  Kubernetes labels to be applied to each node in the node group. Key-value pairs. 
  (The `kubernetes.io/` and `k8s.io/` prefixes are reserved by Kubernetes Core components and cannot be specified)
  EOT
  type        = map(string)
  default     = null
}

variable "timeout_create" {
  description = "Timeout for creating a node pool"
  type        = string
  default     = null
}

variable "timeout_update" {
  description = "Timeout for updating a node pool"
  type        = string
  default     = null
}

# Deprecated

# tflint-ignore: terraform_unused_declarations
variable "total_min_nodes" {
  description = "DEPRECATED: Use autoscaling_total_min_nodes."
  type        = number
  default     = null
  validation {
    condition     = var.total_min_nodes == null
    error_message = "total_min_nodes was renamed to autoscaling_total_min_nodes and is deprecated; use autoscaling_total_min_nodes"
  }
}

# tflint-ignore: terraform_unused_declarations
variable "total_max_nodes" {
  description = "DEPRECATED: Use autoscaling_total_max_nodes."
  type        = number
  default     = null
  validation {
    condition     = var.total_max_nodes == null
    error_message = "total_max_nodes was renamed to autoscaling_total_max_nodes and is deprecated; use autoscaling_total_max_nodes"
  }
}

# tflint-ignore: terraform_unused_declarations
variable "service_account" {
  description = "DEPRECATED: use service_account_email and scopes."
  type = object({
    email  = string,
    scopes = set(string)
  })
  default = null
  validation {
    condition     = var.service_account == null
    error_message = "service_account is deprecated and replaced with service_account_email and scopes."
  }
}
<<<<<<< HEAD
variable "additional_networks" {
  description = "Additional network interface details for GKE, if any. Providing additional networks adds additional node networks to the node pool"
  default     = []
  type = list(object({
    network            = string
    subnetwork         = string
    subnetwork_project = string
    network_ip         = string
    nic_type           = string
    stack_type         = string
    queue_count        = number
    access_config = list(object({
      nat_ip       = string
      network_tier = string
    }))
    ipv6_access_config = list(object({
      network_tier = string
    }))
    alias_ip_range = list(object({
      ip_cidr_range         = string
      subnetwork_range_name = string
    }))
  }))
=======

variable "reservation_type" {
  description = "Type of reservation to consume"
  type        = string
  default     = "NO_RESERVATION"

  validation {
    condition     = contains(["NO_RESERVATION", "ANY_RESERVATION", "SPECIFIC_RESERVATION"], var.reservation_type)
    error_message = "Accepted values are: {NO_RESERVATION, ANY_RESERVATION, SPECIFIC_RESERVATION}"
  }
}

variable "specific_reservation" {
  description = <<-EOT
  Reservation resources to consume when targeting SPECIFIC_RESERVATION.
  Specify `compute.googleapis.com/reservation-name` as the key and the list of reservation names as the value.
  It is assumed that the specified reservations exist and they have available capacity.
  To create reservations refer to https://cloud.google.com/compute/docs/instances/reservations-single-project and https://cloud.google.com/compute/docs/instances/reservations-shared
  EOT
  type = object({
    key    = string
    values = list(string)
  })
  default = {
    key    = null
    values = null
  }
>>>>>>> 244dfce7
}<|MERGE_RESOLUTION|>--- conflicted
+++ resolved
@@ -266,7 +266,7 @@
     error_message = "service_account is deprecated and replaced with service_account_email and scopes."
   }
 }
-<<<<<<< HEAD
+
 variable "additional_networks" {
   description = "Additional network interface details for GKE, if any. Providing additional networks adds additional node networks to the node pool"
   default     = []
@@ -290,7 +290,7 @@
       subnetwork_range_name = string
     }))
   }))
-=======
+}
 
 variable "reservation_type" {
   description = "Type of reservation to consume"
@@ -318,5 +318,4 @@
     key    = null
     values = null
   }
->>>>>>> 244dfce7
 }