--- conflicted
+++ resolved
@@ -114,11 +114,7 @@
 | Name | Version |
 |------|---------|
 | <a name="requirement_terraform"></a> [terraform](#requirement\_terraform) | >= 0.13 |
-<<<<<<< HEAD
-| <a name="requirement_google-beta"></a> [google-beta](#requirement\_google-beta) | >= 5.42.0 |
-=======
 | <a name="requirement_google"></a> [google](#requirement\_google) | >= 6.13.0 |
->>>>>>> 82840830
 | <a name="requirement_null"></a> [null](#requirement\_null) | ~> 3.0 |
 | <a name="requirement_random"></a> [random](#requirement\_random) | ~> 3.0 |
 
@@ -126,11 +122,7 @@
 
 | Name | Version |
 |------|---------|
-<<<<<<< HEAD
-| <a name="provider_google-beta"></a> [google-beta](#provider\_google-beta) | >= 5.42.0 |
-=======
 | <a name="provider_google"></a> [google](#provider\_google) | >= 6.13.0 |
->>>>>>> 82840830
 | <a name="provider_null"></a> [null](#provider\_null) | ~> 3.0 |
 | <a name="provider_random"></a> [random](#provider\_random) | ~> 3.0 |
 
