// Copyright 2022 Google LLC
//
// Licensed under the Apache License, Version 2.0 (the "License");
// you may not use this file except in compliance with the License.
// You may obtain a copy of the License at
//
//      http://www.apache.org/licenses/LICENSE-2.0
//
// Unless required by applicable law or agreed to in writing, software
// distributed under the License is distributed on an "AS IS" BASIS,
// WITHOUT WARRANTIES OR CONDITIONS OF ANY KIND, either express or implied.
// See the License for the specific language governing permissions and
// limitations under the License.

// Package config manages and updates the ghpc input config
package config

import (
	"bytes"
	"encoding/json"
	"fmt"
	"io/ioutil"
	"log"
	"os"
	"regexp"
	"strings"

	"github.com/hashicorp/hcl/v2"
	"github.com/zclconf/go-cty/cty"
	"github.com/zclconf/go-cty/cty/gocty"
	ctyJson "github.com/zclconf/go-cty/cty/json"
	"gopkg.in/yaml.v3"

	"hpc-toolkit/pkg/modulereader"
	"hpc-toolkit/pkg/sourcereader"
)

const expectedVarFormat = "$(vars.var_name) or $(module_id.var_name)"

var errorMessages = map[string]string{
	// general
	"notImplemented": "not yet implemented",
	// config
	"fileLoadError":      "failed to read the input yaml",
	"yamlUnmarshalError": "failed to unmarshal the yaml config",
	"yamlMarshalError":   "failed to marshal the yaml config",
	"fileSaveError":      "failed to write the expanded yaml",
	// expand
	"missingSetting":    "a required setting is missing from a module",
	"globalLabelType":   "deployment variable 'labels' are not a map",
	"settingsLabelType": "labels in module settings are not a map",
	"invalidVar":        "invalid variable definition in",
	"varNotFound":       "Could not find source of variable",
	"varInAnotherGroup": "References to other groups are not yet supported",
	"noOutput":          "Output not found for a variable",
	// validator
	"emptyID":        "a module id cannot be empty",
	"emptySource":    "a module source cannot be empty",
	"wrongKind":      "a module kind is invalid",
	"extraSetting":   "a setting was added that is not found in the module",
	"mixedModules":   "mixing modules of differing kinds in a deployment group is not supported",
	"duplicateGroup": "group names must be unique",
	"duplicateID":    "module IDs must be unique",
	"emptyGroupName": "group name must be set for each deployment group",
	"illegalChars":   "invalid character(s) found in group name",
	"invalidOutput":  "requested output was not found in the module",
}

// DeploymentGroup defines a group of Modules that are all executed together
type DeploymentGroup struct {
	Name             string           `yaml:"group"`
	TerraformBackend TerraformBackend `yaml:"terraform_backend"`
	Modules          []Module         `yaml:"modules"`
	Kind             string
}

func (g DeploymentGroup) getModuleByID(modID string) Module {
	for i := range g.Modules {
		mod := g.Modules[i]
		if g.Modules[i].ID == modID {
			return mod
		}
	}
	return Module{}
}

// TerraformBackend defines the configuration for the terraform state backend
type TerraformBackend struct {
	Type          string
	Configuration map[string]interface{}
}

type validatorName int64

const (
	// Undefined will be default and potentially throw errors if used
	Undefined validatorName = iota
	testProjectExistsName
	testRegionExistsName
	testZoneExistsName
	testZoneInRegionName
)

// this enum will be used to control how fatal validator failures will be
// treated during blueprint creation
const (
	validationError int = iota
	validationWarning
	validationIgnore
)

func isValidValidationLevel(level int) bool {
	return !(level > validationIgnore || level < validationError)
}

// SetValidationLevel allows command-line tools to set the validation level
func (dc *DeploymentConfig) SetValidationLevel(level string) error {
	switch level {
	case "ERROR":
		dc.Config.ValidationLevel = validationError
	case "WARNING":
		dc.Config.ValidationLevel = validationWarning
	case "IGNORE":
		dc.Config.ValidationLevel = validationIgnore
	default:
		return fmt.Errorf("invalid validation level (\"ERROR\", \"WARNING\", \"IGNORE\")")
	}

	return nil
}

func (v validatorName) String() string {
	switch v {
	case testProjectExistsName:
		return "test_project_exists"
	case testRegionExistsName:
		return "test_region_exists"
	case testZoneExistsName:
		return "test_zone_exists"
	case testZoneInRegionName:
		return "test_zone_in_region"
	default:
		return "unknown_validator"
	}
}

type validatorConfig struct {
	Validator string
	Inputs    map[string]interface{}
}

// HasKind checks to see if a resource group contains any modules of the given
// kind. Note that a DeploymentGroup should never have more than one kind, this
// function is used in the validation step to ensure that is true.
func (g DeploymentGroup) HasKind(kind string) bool {
	for _, mod := range g.Modules {
		if mod.Kind == kind {
			return true
		}
	}
	return false
}

// Module stores YAML definition of an HPC cluster component defined in a blueprint
type Module struct {
	Source           string
	Kind             string
	ID               string
	ModuleName       string
	Use              []string
	WrapSettingsWith map[string][]string
	Outputs          []string `yaml:"outputs,omitempty"`
	Settings         map[string]interface{}
}

// createWrapSettingsWith ensures WrapSettingsWith field is not nil, if it is
// a new map is created.
func (m *Module) createWrapSettingsWith() {
	if m.WrapSettingsWith == nil {
		m.WrapSettingsWith = make(map[string][]string)
	}
}

// Blueprint stores the contents on the User YAML
// omitempty on validation_level ensures that expand will not expose the setting
// unless it has been set to a non-default value; the implementation as an
// integer is primarily for internal purposes even if it can be set in blueprint
type Blueprint struct {
	BlueprintName            string `yaml:"blueprint_name"`
	Validators               []validatorConfig
	ValidationLevel          int `yaml:"validation_level,omitempty"`
	Vars                     map[string]interface{}
	DeploymentGroups         []DeploymentGroup `yaml:"deployment_groups"`
	TerraformBackendDefaults TerraformBackend  `yaml:"terraform_backend_defaults"`
}

// DeploymentConfig is a container for the imported YAML data and supporting data for
// creating the blueprint from it
type DeploymentConfig struct {
	Config Blueprint
	// Indexed by Resource Group name and Module Source
	ModulesInfo map[string]map[string]modulereader.ModuleInfo
	// Maps module ID to group index
	ModuleToGroup map[string]int
	expanded      bool
}

// ExpandConfig expands the yaml config in place
func (dc *DeploymentConfig) ExpandConfig() {
	dc.setModulesInfo()
	dc.validateConfig()
	dc.expand()
	dc.validate()
	dc.expanded = true
}

// NewDeploymentConfig is a constructor for DeploymentConfig
func NewDeploymentConfig(configFilename string) (DeploymentConfig, error) {
	var newDeploymentConfig DeploymentConfig
	blueprint, err := importBlueprint(configFilename)
	if err != nil {
		return newDeploymentConfig, err
	}

	newDeploymentConfig = DeploymentConfig{
		Config: blueprint,
	}
	return newDeploymentConfig, nil
}

func deprecatedSchema070a() {
	os.Stderr.WriteString("*****************************************************************************************\n\n")
	os.Stderr.WriteString("Our schemas have recently changed. Key changes:\n")
	os.Stderr.WriteString("  'resource_groups'       becomes 'deployment_groups'\n")
	os.Stderr.WriteString("  'resources'             becomes 'modules'\n")
	os.Stderr.WriteString("  'source: resources/...' becomes 'source: modules/...'\n")
	os.Stderr.WriteString("https://github.com/GoogleCloudPlatform/hpc-toolkit/tree/develop/examples#blueprint-schema\n")
	os.Stderr.WriteString("*****************************************************************************************\n\n")
}

// ImportBlueprint imports the blueprint configuration provided.
func importBlueprint(blueprintFilename string) (Blueprint, error) {
	var blueprint Blueprint

	reader, err := os.Open(blueprintFilename)
	if err != nil {
		return blueprint, fmt.Errorf("%s, filename=%s: %v",
			errorMessages["fileLoadError"], blueprintFilename, err)
	}

	decoder := yaml.NewDecoder(reader)
	decoder.KnownFields(true)

	err = decoder.Decode(&blueprint)

	if err != nil {
		deprecatedSchema070a()
		return blueprint, fmt.Errorf("%s filename=%s: %v",
			errorMessages["yamlUnmarshalError"], blueprintFilename, err)
	}

	// Ensure Vars is not a nil map if not set by the user
	if len(blueprint.Vars) == 0 {
		blueprint.Vars = make(map[string]interface{})
	}

	if len(blueprint.Vars) == 0 {
		blueprint.Vars = make(map[string]interface{})
	}

	// if the validation level has been explicitly set to an invalid value
	// in YAML blueprint then silently default to validationError
	if !isValidValidationLevel(blueprint.ValidationLevel) {
		blueprint.ValidationLevel = validationError
	}

	return blueprint, nil
}

<<<<<<< HEAD
// ExportYamlConfig exports the internal representation of a blueprint config
func (bc BlueprintConfig) ExportYamlConfig(outputFilename string) ([]byte, error) {
	d, err := yaml.Marshal(&bc.Config)
=======
// ExportBlueprint exports the internal representation of a blueprint config
func (dc DeploymentConfig) ExportBlueprint(outputFilename string) ([]byte, error) {
	var buf bytes.Buffer
	encoder := yaml.NewEncoder(&buf)
	encoder.SetIndent(2)

	err := encoder.Encode(&dc.Config)
	encoder.Close()
	d := buf.Bytes()
>>>>>>> 238f9b9d
	if err != nil {
		return d, fmt.Errorf("%s: %w", errorMessages["yamlMarshalError"], err)
	}

	if outputFilename == "" {
		return d, nil
	}
	err = ioutil.WriteFile(outputFilename, d, 0644)
	if err != nil {
		// hitting this error writing yaml
		return d, fmt.Errorf("%s, Filename: %s: %w",
			errorMessages["fileSaveError"], outputFilename, err)
	}
	return nil, nil
}

func createModuleInfo(
	deploymentGroup DeploymentGroup) map[string]modulereader.ModuleInfo {
	modInfo := make(map[string]modulereader.ModuleInfo)
	for _, mod := range deploymentGroup.Modules {
		if _, exists := modInfo[mod.Source]; !exists {
			reader := sourcereader.Factory(mod.Source)
			ri, err := reader.GetModuleInfo(mod.Source, mod.Kind)
			if err != nil {
				log.Fatalf(
					"failed to get info for module at %s while setting dc.ModulesInfo: %e",
					mod.Source, err)
			}
			modInfo[mod.Source] = ri
		}
	}
	return modInfo
}

// setModulesInfo populates needed information from modules
func (dc *DeploymentConfig) setModulesInfo() {
	dc.ModulesInfo = make(map[string]map[string]modulereader.ModuleInfo)
	for _, grp := range dc.Config.DeploymentGroups {
		dc.ModulesInfo[grp.Name] = createModuleInfo(grp)
	}
}

func validateGroupName(name string, usedNames map[string]bool) {
	if name == "" {
		log.Fatal(errorMessages["emptyGroupName"])
	}
	if hasIllegalChars(name) {
		log.Fatalf("%s %s", errorMessages["illegalChars"], name)
	}
	if _, ok := usedNames[name]; ok {
		log.Fatalf(
			"%s: %s used more than once", errorMessages["duplicateGroup"], name)
	}
	usedNames[name] = true
}

// checkModuleAndGroupNames checks and imports module and resource group IDs
// and names respectively.
func checkModuleAndGroupNames(
	depGroups []DeploymentGroup) (map[string]int, error) {
	moduleToGroup := make(map[string]int)
	groupNames := make(map[string]bool)
	for iGrp, grp := range depGroups {
		validateGroupName(grp.Name, groupNames)
		for _, mod := range grp.Modules {
			// Verify no duplicate module names
			if _, ok := moduleToGroup[mod.ID]; ok {
				return moduleToGroup, fmt.Errorf(
					"%s: %s used more than once", errorMessages["duplicateID"], mod.ID)
			}
			moduleToGroup[mod.ID] = iGrp

			// Verify Module Kind matches group Kind
			if grp.Kind == "" {
				depGroups[iGrp].Kind = mod.Kind
			} else if grp.Kind != mod.Kind {
				return moduleToGroup, fmt.Errorf(
					"%s: deployment group %s, got: %s, wanted: %s",
					errorMessages["mixedModule"],
					grp.Name, grp.Kind, mod.Kind)
			}
		}
	}
	return moduleToGroup, nil
}

// checkUsedModuleNames verifies that any used modules have valid names and
// are in the correct group
func checkUsedModuleNames(
	depGroups []DeploymentGroup, idToGroup map[string]int) error {
	for iGrp, grp := range depGroups {
		for _, mod := range grp.Modules {
			for _, usedMod := range mod.Use {
				// Check if module even exists
				if _, ok := idToGroup[usedMod]; !ok {
					return fmt.Errorf("used module ID %s does not exist", usedMod)
				}
				// Ensure module is from the correct group
				if idToGroup[usedMod] != iGrp {
					return fmt.Errorf(
						"used module ID %s not found in this Deployment Group", usedMod)
				}
			}
		}
	}
	return nil
}

// validateConfig runs a set of simple early checks on the imported input YAML
func (dc *DeploymentConfig) validateConfig() {
	_, err := dc.Config.DeploymentName()
	if err != nil {
		log.Fatal(err)
	}
	moduleToGroup, err := checkModuleAndGroupNames(dc.Config.DeploymentGroups)
	if err != nil {
		log.Fatal(err)
	}
	dc.ModuleToGroup = moduleToGroup
	if err = checkUsedModuleNames(
		dc.Config.DeploymentGroups, dc.ModuleToGroup); err != nil {
		log.Fatal(err)
	}
}

// SetCLIVariables sets the variables at CLI
func (dc *DeploymentConfig) SetCLIVariables(cliVariables []string) error {
	for _, cliVar := range cliVariables {
		arr := strings.SplitN(cliVar, "=", 2)

		if len(arr) != 2 {
			return fmt.Errorf("invalid format: '%s' should follow the 'name=value' format", cliVar)
		}

		key, value := arr[0], arr[1]
		dc.Config.Vars[key] = value
	}

	return nil
}

// SetBackendConfig sets the backend config variables at CLI
func (dc *DeploymentConfig) SetBackendConfig(cliBEConfigVars []string) error {
	// Set "gcs" as default value when --backend-config is specified at CLI
	if len(cliBEConfigVars) > 0 {
		dc.Config.TerraformBackendDefaults.Type = "gcs"
		dc.Config.TerraformBackendDefaults.Configuration = make(map[string]interface{})
	}

	for _, config := range cliBEConfigVars {
		arr := strings.SplitN(config, "=", 2)

		if len(arr) != 2 {
			return fmt.Errorf("invalid format: '%s' should follow the 'name=value' format", config)
		}

		key, value := arr[0], arr[1]
		switch key {
		case "type":
			dc.Config.TerraformBackendDefaults.Type = value
		default:
			dc.Config.TerraformBackendDefaults.Configuration[key] = value
		}

	}

	return nil
}

// IsLiteralVariable returns true if string matches variable ((ctx.name))
func IsLiteralVariable(str string) bool {
	match, err := regexp.MatchString(literalExp, str)
	if err != nil {
		log.Fatalf("Failed checking if variable is a literal: %v", err)
	}
	return match
}

// IdentifyLiteralVariable returns
// string: variable source (e.g. global "vars" or module "modname")
// string: variable name (e.g. "project_id")
// bool: true/false reflecting success
func IdentifyLiteralVariable(str string) (string, string, bool) {
	re := regexp.MustCompile(literalSplitExp)
	contents := re.FindStringSubmatch(str)
	if len(contents) != 3 {
		return "", "", false
	}

	return contents[1], contents[2], true
}

// HandleLiteralVariable is exported for use in modulewriter as well
func HandleLiteralVariable(str string) string {
	re := regexp.MustCompile(literalExp)
	contents := re.FindStringSubmatch(str)
	if len(contents) != 2 {
		log.Fatalf("Incorrectly formatted literal variable: %s", str)
	}

	return strings.TrimSpace(contents[1])
}

// ConvertToCty convert interface directly to a cty.Value
func ConvertToCty(val interface{}) (cty.Value, error) {
	// Convert to JSON bytes
	jsonBytes, err := json.Marshal(val)
	if err != nil {
		return cty.Value{}, err
	}

	// Unmarshal JSON into cty
	simpleJSON := ctyJson.SimpleJSONValue{}
	simpleJSON.UnmarshalJSON(jsonBytes)
	return simpleJSON.Value, nil
}

// ConvertMapToCty convert an interface map to a map of cty.Values
func ConvertMapToCty(iMap map[string]interface{}) (map[string]cty.Value, error) {
	cMap := make(map[string]cty.Value)
	for k, v := range iMap {
		convertedVal, err := ConvertToCty(v)
		if err != nil {
			return cMap, err
		}
		cMap[k] = convertedVal
	}
	return cMap, nil
}

// ResolveVariables is given two maps of strings to cty.Value types, one
// representing a list of settings or variables to resolve (ctyMap) and other
// representing variables used to resolve (origin). This function will
// examine all cty.Values that are of type cty.String. If they are literal
// global variables, then they are replaced by the cty.Value of the
// corresponding entry in the origin. All other cty.Values are unmodified.
// ERROR: if (somehow) the cty.String cannot be converted to a Go string
// ERROR: rely on HCL TraverseAbs to bubble up "diagnostics" when the global
// variable being resolved does not exist in b.Vars
func ResolveVariables(
	ctyMap map[string]cty.Value,
	origin map[string]cty.Value,
) error {
	evalCtx := &hcl.EvalContext{
		Variables: map[string]cty.Value{"var": cty.ObjectVal(origin)},
	}
	for key, val := range ctyMap {
		if val.Type() == cty.String {
			var valString string
			if err := gocty.FromCtyValue(val, &valString); err != nil {
				return err
			}
			ctx, varName, found := IdentifyLiteralVariable(valString)
			// only attempt resolution on global literal variables
			// leave all other strings alone (including non-global)
			if found && ctx == "var" {
				varTraversal := hcl.Traversal{
					hcl.TraverseRoot{Name: ctx},
					hcl.TraverseAttr{Name: varName},
				}
				newVal, diags := varTraversal.TraverseAbs(evalCtx)
				if diags.HasErrors() {
					return diags
				}
				ctyMap[key] = newVal
			}
		}
	}
	return nil
}

// DeploymentNameError signifies a problem with the blueprint deployment name.
type DeploymentNameError struct {
	cause string
}

func (err *DeploymentNameError) Error() string {
	return fmt.Sprintf("deployment_name must be a string and cannot be empty, cause: %v", err.cause)
}

// ResolveGlobalVariables will resolve literal variables "((var.*))" in the
// provided map to their corresponding value in the global variables of the
// Blueprint.
func (b Blueprint) ResolveGlobalVariables(ctyVars map[string]cty.Value) error {
	origin, err := ConvertMapToCty(b.Vars)
	if err != nil {
		return fmt.Errorf("error converting deployment variables to cty: %w", err)
	}
	return ResolveVariables(ctyVars, origin)
}

// DeploymentName returns the deployment_name from the config and does approperate checks.
func (b *Blueprint) DeploymentName() (string, error) {
	nameInterface, found := b.Vars["deployment_name"]
	if !found {
		return "", &DeploymentNameError{"deployment_name variable not defined."}
	}

	deploymentName, ok := nameInterface.(string)
	if !ok {
		return "", &DeploymentNameError{"deployment_name was not of type string."}
	}

	if len(deploymentName) == 0 {
		return "", &DeploymentNameError{"deployment_name was an empty string."}
	}
	return deploymentName, nil
}<|MERGE_RESOLUTION|>--- conflicted
+++ resolved
@@ -277,11 +277,6 @@
 	return blueprint, nil
 }
 
-<<<<<<< HEAD
-// ExportYamlConfig exports the internal representation of a blueprint config
-func (bc BlueprintConfig) ExportYamlConfig(outputFilename string) ([]byte, error) {
-	d, err := yaml.Marshal(&bc.Config)
-=======
 // ExportBlueprint exports the internal representation of a blueprint config
 func (dc DeploymentConfig) ExportBlueprint(outputFilename string) ([]byte, error) {
 	var buf bytes.Buffer
@@ -291,7 +286,6 @@
 	err := encoder.Encode(&dc.Config)
 	encoder.Close()
 	d := buf.Bytes()
->>>>>>> 238f9b9d
 	if err != nil {
 		return d, fmt.Errorf("%s: %w", errorMessages["yamlMarshalError"], err)
 	}
