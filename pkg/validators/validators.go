// Copyright 2022 Google LLC
//
// Licensed under the Apache License, Version 2.0 (the "License");
// you may not use this file except in compliance with the License.
// You may obtain a copy of the License at
//
//      http://www.apache.org/licenses/LICENSE-2.0
//
// Unless required by applicable law or agreed to in writing, software
// distributed under the License is distributed on an "AS IS" BASIS,
// WITHOUT WARRANTIES OR CONDITIONS OF ANY KIND, either express or implied.
// See the License for the specific language governing permissions and
// limitations under the License.

package validators

import (
	"fmt"
	"hpc-toolkit/pkg/config"
	"strings"

	"github.com/zclconf/go-cty/cty"
)

const enableAPImsg = "%[1]s: can be enabled at https://console.cloud.google.com/apis/library/%[1]s?project=%[2]s"
const projectError = "project ID %s does not exist or your credentials do not have permission to access it"
const regionError = "region %s is not available in project ID %s or your credentials do not have permission to access it"
const zoneError = "zone %s is not available in project ID %s or your credentials do not have permission to access it"
const zoneInRegionError = "zone %s is not in region %s in project ID %s or your credentials do not have permissions to access it"
const computeDisabledError = "Compute Engine API has not been used in project"
const computeDisabledMsg = "the Compute Engine API must be enabled in project %s to validate blueprint global variables"
const serviceDisabledMsg = "the Service Usage API must be enabled in project %s to validate that all APIs needed by the blueprint are enabled"
const unusedModuleMsg = "module %q uses module %q, but matching setting and outputs were not found. This may be because the value is set explicitly or set by a prior used module"

func handleClientError(e error) error {
	if strings.Contains(e.Error(), "could not find default credentials") {
		return hint(
			fmt.Errorf("could not find application default credentials"),
			"load application default credentials following instructions at https://github.com/GoogleCloudPlatform/hpc-toolkit/blob/main/README.md#supplying-cloud-credentials-to-terraform")
	}
	return e
}

// TODO: use HintError trait once its implemented
func hint(err error, h string) error {
	return fmt.Errorf("%w\n%s", err, h)
}

const (
	testApisEnabledName               = "test_apis_enabled"
	testProjectExistsName             = "test_project_exists"
	testRegionExistsName              = "test_region_exists"
	testZoneExistsName                = "test_zone_exists"
	testZoneInRegionName              = "test_zone_in_region"
	testModuleNotUsedName             = "test_module_not_used"
	testDeploymentVariableNotUsedName = "test_deployment_variable_not_used"
	testResourceRequirementsName      = "test_resource_requirements"
)

func implementations() map[string]func(config.Blueprint, config.Dict) error {
	return map[string]func(config.Blueprint, config.Dict) error{
		testApisEnabledName:               testApisEnabled,
		testProjectExistsName:             testProjectExists,
		testRegionExistsName:              testRegionExists,
		testZoneExistsName:                testZoneExists,
		testZoneInRegionName:              testZoneInRegion,
		testModuleNotUsedName:             testModuleNotUsed,
		testDeploymentVariableNotUsedName: testDeploymentVariableNotUsed,
		testResourceRequirementsName:      testResourceRequirements,
	}
}

// ValidatorError is an error wrapper for errors that occurred during validation
type ValidatorError struct {
	Validator string
	Err       error
}

func (e ValidatorError) Unwrap() error {
	return e.Err
}

func (e ValidatorError) Error() string {
	return fmt.Sprintf("validator %q failed:\n%v", e.Validator, e.Err)
}

// Execute runs all validators on the blueprint
func Execute(bp config.Blueprint) error {
	if bp.ValidationLevel == config.ValidationIgnore {
		return nil
	}
	impl := implementations()
	errs := config.Errors{}
	for iv, v := range validators(bp) {
		p := config.Root.Validators.At(iv)
		if v.Skip {
			continue
		}

		f, ok := impl[v.Validator]
		if !ok {
			errs.At(p.Validator, fmt.Errorf("unknown validator %q", v.Validator))
			continue
		}

		inp, err := v.Inputs.Eval(bp)
		if err != nil {
			errs.At(p.Inputs, err)
			continue
		}

		if err := f(bp, inp); err != nil {
			errs.Add(ValidatorError{v.Validator, err})
			// do not bother running further validators if project ID could not be found
			if v.Validator == "test_project_exists" {
				break
			}
		}
	}
	return errs.OrNil()
}

func checkInputs(inputs config.Dict, required []string) error {
	errs := config.Errors{}
	for _, inp := range required {
		if !inputs.Has(inp) {
			errs.Add(fmt.Errorf("a required input %q was not provided", inp))
		}
	}

	if errs.Any() {
		return errs
	}

	// ensure that no extra inputs were provided by comparing length
	if len(required) != len(inputs.Items()) {
		errStr := "only %v inputs %s should be provided"
		return fmt.Errorf(errStr, len(required), required)
	}

	return nil
}

<<<<<<< HEAD
func testApisEnabled(bp config.Blueprint, inputs config.Dict) error {
	if err := checkInputs(inputs, []string{}); err != nil {
		return err
	}
	p, err := bp.ProjectID()
	if err != nil {
		return err
	}
	apis := map[string]bool{}
	bp.WalkModules(func(m *config.Module) error {
		services := m.InfoOrDie().Metadata.Spec.Requirements.Services
		for _, api := range services {
			apis[api] = true
		}
		return nil
	})
	return TestApisEnabled(p, maps.Keys(apis))
}

func testProjectExists(bp config.Blueprint, inputs config.Dict) error {
	if err := checkInputs(inputs, []string{"project_id"}); err != nil {
		return err
	}
	m, err := inputsAsStrings(inputs)
	if err != nil {
		return err
	}
	return TestProjectExists(m["project_id"])
}

func testRegionExists(bp config.Blueprint, inputs config.Dict) error {
	if err := checkInputs(inputs, []string{"project_id", "region"}); err != nil {
		return err
	}
	m, err := inputsAsStrings(inputs)
	if err != nil {
		return err
	}
	return TestRegionExists(m["project_id"], m["region"])
}

func testZoneExists(bp config.Blueprint, inputs config.Dict) error {
	if err := checkInputs(inputs, []string{"project_id", "zone"}); err != nil {
		return err
	}
	m, err := inputsAsStrings(inputs)
	if err != nil {
		return err
	}
	return TestZoneExists(m["project_id"], m["zone"])
}

func testZoneInRegion(bp config.Blueprint, inputs config.Dict) error {
	if err := checkInputs(inputs, []string{"project_id", "region", "zone"}); err != nil {
		return err
	}
	m, err := inputsAsStrings(inputs)
	if err != nil {
		return err
	}
	return TestZoneInRegion(m["project_id"], m["zone"], m["region"])
}

func testModuleNotUsed(bp config.Blueprint, inputs config.Dict) error {
	if err := checkInputs(inputs, []string{}); err != nil {
		return err
	}
	errs := config.Errors{}
	bp.WalkModules(func(m *config.Module) error {
		for _, u := range m.ListUnusedModules() {
			// TODO: add yaml position to the error
			errs.Add(fmt.Errorf(unusedModuleMsg, m.ID, u))
		}
		return nil
	})
	return errs.OrNil()
}

func testDeploymentVariableNotUsed(bp config.Blueprint, inputs config.Dict) error {
	if err := checkInputs(inputs, []string{}); err != nil {
		return err
	}
	errs := config.Errors{}
	for _, v := range bp.ListUnusedVariables() {
		errs.At(
			config.Root.Vars.Dot(v),
			fmt.Errorf("the variable %q was not used in this blueprint", v))
	}
	return errs.OrNil()
}

=======
>>>>>>> 25aaf1a9
// Helper function to sure that all input values are strings.
func inputsAsStrings(inputs config.Dict) (map[string]string, error) {
	ms := map[string]string{}
	for k, v := range inputs.Items() {
		if v.Type() != cty.String {
			return nil, fmt.Errorf("validator inputs must be strings, %s is a %s", k, v.Type())
		}
		ms[k] = v.AsString()
	}
	return ms, nil
}

// Creates a list of default validators for the given blueprint,
// inspect the blueprint for global variables that exist and add an appropriate validators.
func defaults(bp config.Blueprint) []config.Validator {
	projectIDExists := bp.Vars.Has("project_id")
	projectRef := config.GlobalRef("project_id").AsExpression().AsValue()

	regionExists := bp.Vars.Has("region")
	regionRef := config.GlobalRef("region").AsExpression().AsValue()

	zoneExists := bp.Vars.Has("zone")
	zoneRef := config.GlobalRef("zone").AsExpression().AsValue()

	defaults := []config.Validator{
		{Validator: testModuleNotUsedName},
		{Validator: testDeploymentVariableNotUsedName}}

	// always add the project ID validator before subsequent validators that can
	// only succeed if credentials can access the project. If the project ID
	// validator fails, all remaining validators are not executed.
	if projectIDExists {
		defaults = append(defaults, config.Validator{
			Validator: testProjectExistsName,
			Inputs:    config.NewDict(map[string]cty.Value{"project_id": projectRef}),
		})
	}

	// it is safe to run this validator even if vars.project_id is undefined;
	// it will likely fail but will do so helpfully to the user
	defaults = append(defaults,
		config.Validator{Validator: testApisEnabledName})

	if projectIDExists && regionExists {
		defaults = append(defaults, config.Validator{
			Validator: testRegionExistsName,
			Inputs: config.NewDict(map[string]cty.Value{
				"project_id": projectRef,
				"region":     regionRef,
			},
			)})
	}

	if projectIDExists && zoneExists {
		defaults = append(defaults, config.Validator{
			Validator: testZoneExistsName,
			Inputs: config.NewDict(map[string]cty.Value{
				"project_id": projectRef,
				"zone":       zoneRef,
			}),
		})
	}

	if projectIDExists && regionExists && zoneExists {
		defaults = append(defaults, config.Validator{
			Validator: testZoneInRegionName,
			Inputs: config.NewDict(map[string]cty.Value{
				"project_id": projectRef,
				"region":     regionRef,
				"zone":       zoneRef,
			}),
		})
	}
	return defaults
}

// Returns a list of validators for the given blueprint with any default validators appended.
func validators(bp config.Blueprint) []config.Validator {
	used := map[string]bool{}
	for _, v := range bp.Validators {
		used[v.Validator] = true
	}
	vs := append([]config.Validator{}, bp.Validators...) // clone
	for _, v := range defaults(bp) {
		if !used[v.Validator] {
			vs = append(vs, v)
		}
	}
	return vs
}<|MERGE_RESOLUTION|>--- conflicted
+++ resolved
@@ -141,100 +141,6 @@
 	return nil
 }
 
-<<<<<<< HEAD
-func testApisEnabled(bp config.Blueprint, inputs config.Dict) error {
-	if err := checkInputs(inputs, []string{}); err != nil {
-		return err
-	}
-	p, err := bp.ProjectID()
-	if err != nil {
-		return err
-	}
-	apis := map[string]bool{}
-	bp.WalkModules(func(m *config.Module) error {
-		services := m.InfoOrDie().Metadata.Spec.Requirements.Services
-		for _, api := range services {
-			apis[api] = true
-		}
-		return nil
-	})
-	return TestApisEnabled(p, maps.Keys(apis))
-}
-
-func testProjectExists(bp config.Blueprint, inputs config.Dict) error {
-	if err := checkInputs(inputs, []string{"project_id"}); err != nil {
-		return err
-	}
-	m, err := inputsAsStrings(inputs)
-	if err != nil {
-		return err
-	}
-	return TestProjectExists(m["project_id"])
-}
-
-func testRegionExists(bp config.Blueprint, inputs config.Dict) error {
-	if err := checkInputs(inputs, []string{"project_id", "region"}); err != nil {
-		return err
-	}
-	m, err := inputsAsStrings(inputs)
-	if err != nil {
-		return err
-	}
-	return TestRegionExists(m["project_id"], m["region"])
-}
-
-func testZoneExists(bp config.Blueprint, inputs config.Dict) error {
-	if err := checkInputs(inputs, []string{"project_id", "zone"}); err != nil {
-		return err
-	}
-	m, err := inputsAsStrings(inputs)
-	if err != nil {
-		return err
-	}
-	return TestZoneExists(m["project_id"], m["zone"])
-}
-
-func testZoneInRegion(bp config.Blueprint, inputs config.Dict) error {
-	if err := checkInputs(inputs, []string{"project_id", "region", "zone"}); err != nil {
-		return err
-	}
-	m, err := inputsAsStrings(inputs)
-	if err != nil {
-		return err
-	}
-	return TestZoneInRegion(m["project_id"], m["zone"], m["region"])
-}
-
-func testModuleNotUsed(bp config.Blueprint, inputs config.Dict) error {
-	if err := checkInputs(inputs, []string{}); err != nil {
-		return err
-	}
-	errs := config.Errors{}
-	bp.WalkModules(func(m *config.Module) error {
-		for _, u := range m.ListUnusedModules() {
-			// TODO: add yaml position to the error
-			errs.Add(fmt.Errorf(unusedModuleMsg, m.ID, u))
-		}
-		return nil
-	})
-	return errs.OrNil()
-}
-
-func testDeploymentVariableNotUsed(bp config.Blueprint, inputs config.Dict) error {
-	if err := checkInputs(inputs, []string{}); err != nil {
-		return err
-	}
-	errs := config.Errors{}
-	for _, v := range bp.ListUnusedVariables() {
-		errs.At(
-			config.Root.Vars.Dot(v),
-			fmt.Errorf("the variable %q was not used in this blueprint", v))
-	}
-	return errs.OrNil()
-}
-
-=======
->>>>>>> 25aaf1a9
 // Helper function to sure that all input values are strings.
 func inputsAsStrings(inputs config.Dict) (map[string]string, error) {
 	ms := map[string]string{}
